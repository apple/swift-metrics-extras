--- conflicted
+++ resolved
@@ -31,12 +31,10 @@
       runner_pool: general
       build_scheme: swift-metrics-extras
 
-<<<<<<< HEAD
   static-sdk:
     name: Static SDK
     uses: apple/swift-nio/.github/workflows/static_sdk.yml@main
-=======
+    
   release-builds:
     name: Release builds
-    uses: apple/swift-nio/.github/workflows/release_builds.yml@main
->>>>>>> 6867490f
+    uses: apple/swift-nio/.github/workflows/release_builds.yml@main