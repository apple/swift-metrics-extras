--- conflicted
+++ resolved
@@ -21,16 +21,13 @@
       linux_nightly_next_arguments_override: "--explicit-target-dependency-import-check error -Xswiftc -require-explicit-sendable"
       linux_nightly_main_arguments_override: "--explicit-target-dependency-import-check error -Xswiftc -require-explicit-sendable"
 
-<<<<<<< HEAD
-  static-sdk:
-    name: Static SDK
-    # Workaround https://github.com/nektos/act/issues/1875
-    uses: apple/swift-nio/.github/workflows/static_sdk.yml@main
-=======
   macos-tests:
     name: macOS tests
     uses: apple/swift-nio/.github/workflows/macos_tests.yml@main
     with:
       runner_pool: general
       build_scheme: swift-metrics-extras
->>>>>>> 2053c5b1
+
+  static-sdk:
+    name: Static SDK
+    uses: apple/swift-nio/.github/workflows/static_sdk.yml@main